--- conflicted
+++ resolved
@@ -13,13 +13,10 @@
 
 # Builtin Modules
 import optparse
-<<<<<<< HEAD
 import glob
-=======
 import cPickle as pickle
 
 # Package Modules
->>>>>>> ea180c75
 from pyreshaper import specification
 from pyreshaper import reshaper
 
@@ -105,26 +102,17 @@
         # Create the input object for the Reshaper
         spec = specification.create_specifier()
 
-<<<<<<< HEAD
     # Generate the input file list from (potentially) globs/wildcards
     full_input_file_list = []
     for arg in input_file_list:
         full_input_file_list.extend(glob.glob(arg))
     
-    # Add input to the specifier
-    spec.input_file_list = full_input_file_list
-    spec.netcdf_format = options.netcdf_format
-    spec.output_file_prefix = options.output_prefix
-    spec.output_file_suffix = options.output_suffix
-    spec.time_variant_metadata = options.metadata
-=======
         # Add input to the specifier
         spec.input_file_list = input_file_list
         spec.netcdf_format = options.netcdf_format
         spec.output_file_prefix = options.output_prefix
         spec.output_file_suffix = options.output_suffix
         spec.time_variant_metadata = options.metadata
->>>>>>> ea180c75
 
     # Create the PyReshaper object
     reshpr = reshaper.create_reshaper(spec,
